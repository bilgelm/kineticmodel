
# coding: utf-8

# In[1]:

<<<<<<< HEAD

from kineticmodel import SRTM_Zhou2003, SRTM_Lammertsma1996
=======
get_ipython().magic('load_ext autoreload')
get_ipython().magic('autoreload 2')
>>>>>>> d690f99b


# In[2]:

<<<<<<< HEAD
=======
from kineticmodel import SRTM_Zhou2003, SRTM_Lammertsma1996


# In[3]:
>>>>>>> d690f99b

import sys, os
sys.path.insert(0,os.pardir)
from tests.generate_test_data import generate_fakeTAC_SRTM


# In[4]:


import numpy as np
np.random.seed(0)

import scipy as sp
import matplotlib.pyplot as plt
get_ipython().magic('matplotlib inline')


# In[5]:


# generate noiseless fake data based on SRTM
BP = 0.5
R1 = 1.2
t, dt, TAC, refTAC = generate_fakeTAC_SRTM(BP, R1)

fig, ax = plt.subplots();
ax.plot(t, TAC, label='TAC');
ax.plot(t, refTAC, label='Reference TAC');
ax.set_xlabel('t');
ax.set_ylabel('Activity');
ax.set_title('Simulated data');
ax.legend();


# In[6]:


# Initialize SRTM Lammerstma 1996 model
mdl_lammertsma = SRTM_Lammertsma1996(t, dt, TAC, refTAC, time_unit='min')

# fit model
mdl_lammertsma.fit();

# get model results
mdl_lammertsma.results


# In[7]:


# Initialize SRTM Zhou 2003 model
mdl_zhou = SRTM_Zhou2003(t, dt, TAC, refTAC, time_unit='min')

mdl_zhou.fit();

mdl_zhou.results


# In[8]:


# Generate noisy simulations by adding normal noise -- I don't think this is a good way
pct_noise = np.array([0, 5, 10, 15, 20, 25, 30])

TAC_matrix = TAC + np.random.normal(0,np.outer(TAC,pct_noise/100).T)


# In[9]:


fig, ax = plt.subplots();
ax.plot(t, TAC_matrix.T, label='');
ax.plot(t, TAC, 'k-', label='TAC');
ax.plot(t, refTAC, 'k--', label='Reference TAC');
ax.set_xlabel('t');
ax.set_ylabel('Activity');
ax.set_title('Simulated data');
ax.legend();


# Experiment using noisy TAC and noiseless reference TAC

# In[10]:


# Initialize SRTM Lammerstma 1996 model
mdl_lammertsma = SRTM_Lammertsma1996(t, dt, TAC_matrix, refTAC, time_unit='min')

# fit model
mdl_lammertsma.fit();

# get model results
mdl_lammertsma.results


# In[11]:


# Initialize SRTM Zhou 2003 model
mdl_zhou = SRTM_Zhou2003(t, dt, TAC_matrix, refTAC, time_unit='min')

mdl_zhou.fit();

mdl_zhou.results


# In[12]:


fig, axes = plt.subplots(1,2, figsize=(10,4));

axes[0].plot(pct_noise, mdl_lammertsma.results['BP'], '.', label='Lammertsma 1996');
axes[0].plot(pct_noise, mdl_zhou.results['BP'], '.', label='Zhou 2003 w/o spatial constraint');
axes[0].axhline(y=BP, color='k', linestyle='--');
axes[0].set_xlabel('% noise');
axes[0].set_ylabel('BP');
#axes[0].legend();

axes[1].plot(pct_noise, mdl_lammertsma.results['R1'], '.', label='Lammertsma 1996');
axes[1].plot(pct_noise, mdl_zhou.results['R1'], '.', label='Zhou 2003 w/o spatial constraint');
axes[1].axhline(y=R1, color='k', linestyle='--');
axes[1].set_xlabel('% noise');
axes[1].set_ylabel('R1');
axes[1].legend();
<|MERGE_RESOLUTION|>--- conflicted
+++ resolved
@@ -3,24 +3,16 @@
 
 # In[1]:
 
-<<<<<<< HEAD
-
-from kineticmodel import SRTM_Zhou2003, SRTM_Lammertsma1996
-=======
 get_ipython().magic('load_ext autoreload')
 get_ipython().magic('autoreload 2')
->>>>>>> d690f99b
 
 
 # In[2]:
 
-<<<<<<< HEAD
-=======
 from kineticmodel import SRTM_Zhou2003, SRTM_Lammertsma1996
 
 
 # In[3]:
->>>>>>> d690f99b
 
 import sys, os
 sys.path.insert(0,os.pardir)
@@ -28,7 +20,6 @@
 
 
 # In[4]:
-
 
 import numpy as np
 np.random.seed(0)
@@ -39,7 +30,6 @@
 
 
 # In[5]:
-
 
 # generate noiseless fake data based on SRTM
 BP = 0.5
@@ -57,9 +47,8 @@
 
 # In[6]:
 
-
 # Initialize SRTM Lammerstma 1996 model
-mdl_lammertsma = SRTM_Lammertsma1996(t, dt, TAC, refTAC, time_unit='min')
+mdl_lammertsma = SRTM_Lammertsma1996(t, dt, TAC, refTAC)
 
 # fit model
 mdl_lammertsma.fit();
@@ -70,9 +59,8 @@
 
 # In[7]:
 
-
 # Initialize SRTM Zhou 2003 model
-mdl_zhou = SRTM_Zhou2003(t, dt, TAC, refTAC, time_unit='min')
+mdl_zhou = SRTM_Zhou2003(t, dt, TAC, refTAC)
 
 mdl_zhou.fit();
 
@@ -81,7 +69,6 @@
 
 # In[8]:
 
-
 # Generate noisy simulations by adding normal noise -- I don't think this is a good way
 pct_noise = np.array([0, 5, 10, 15, 20, 25, 30])
 
@@ -89,7 +76,6 @@
 
 
 # In[9]:
-
 
 fig, ax = plt.subplots();
 ax.plot(t, TAC_matrix.T, label='');
@@ -105,9 +91,8 @@
 
 # In[10]:
 
-
 # Initialize SRTM Lammerstma 1996 model
-mdl_lammertsma = SRTM_Lammertsma1996(t, dt, TAC_matrix, refTAC, time_unit='min')
+mdl_lammertsma = SRTM_Lammertsma1996(t, dt, TAC_matrix, refTAC)
 
 # fit model
 mdl_lammertsma.fit();
@@ -118,9 +103,8 @@
 
 # In[11]:
 
-
 # Initialize SRTM Zhou 2003 model
-mdl_zhou = SRTM_Zhou2003(t, dt, TAC_matrix, refTAC, time_unit='min')
+mdl_zhou = SRTM_Zhou2003(t, dt, TAC_matrix, refTAC)
 
 mdl_zhou.fit();
 
@@ -128,7 +112,6 @@
 
 
 # In[12]:
-
 
 fig, axes = plt.subplots(1,2, figsize=(10,4));
 
